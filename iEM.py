--- conflicted
+++ resolved
@@ -13,7 +13,6 @@
 
 # load alignments
 from utils import load_weights
-
 
 data_path = '../results/profiles_weights/hEM_10cl10aln_15runs_unif_clw_orig/' \
             'init_weights/real_fastanames4estim.txt'
@@ -196,7 +195,6 @@
 plt.close('all')
 
 # run hem with iem params as inits and uniform cluster weights
-<<<<<<< HEAD
 
 iem_cl_w_runs, iem_pro_w_runs = load_weights(
     '../results/profiles_weights/iEM_30cl_30aln_30runs', 30, 30, 64)
@@ -204,11 +202,7 @@
 #noise = np.random.uniform(-0.001, 0.001, (n_runs, n_clusters))
 #iem_cl_w_runs += noise
 #iem_cl_w_runs /= np.repeat(np.sum(iem_cl_w_runs, axis=1)[:, np.newaxis],
-                           n_clusters, axis=1)
-=======
-iem_cl_w_runs, iem_pro_w_runs = load_weights(
-    '../results/profiles_weights/iEM_30cl_30aln_30runs', 30, 30, 64)
->>>>>>> 8cfde99c
+#                           n_clusters, axis=1)
 
 lks_hem_seeds_iem_init = np.zeros(n_runs)
 n_proc = n_runs
@@ -245,27 +239,6 @@
 estim_cluster_weights, estim_profile_weights, estim_profiles = m_step(
     pi, p_aln_cl, counts)
 
-<<<<<<< HEAD
-=======
-
->>>>>>> 8cfde99c
-# load weights hem
-
-hem_weights_path = "results/profiles_weights/hEM_10cl10aln_15runs_originit"
-run = 'best3'
-
-hem_pro_w = np.asarray(
-    [np.genfromtxt(f'{hem_weights_path}/cl{cl}_pro_weights_{run}.csv',
-                   delimiter=',') for cl in range(1, 11)])
-hem_cl_w = np.genfromtxt(f'{hem_weights_path}/cl_weights_{run}.csv',
-                         delimiter=',')
-
-th_cl_w = theoretical_cl_freqs(profiles, hem_pro_w)
-p_aln_given_cl = np.asarray([[lk_per_site(aln, profiles, cl_pro_w)
-                              for cl_pro_w in hem_pro_w] for aln in counts])
-
-<<<<<<< HEAD
-=======
 # iEM vs. hEM
 from hEM import expected_sim_freqs
 # load data
@@ -326,8 +299,6 @@
 plt.savefig('results/hem_iem_diff_emp_expected_freqs.png', dpi=100)
 plt.close('all')
 
-
->>>>>>> 8cfde99c
 """ init parameter set to circle on PCA etc.
 
 # estimate init profile weights from selected MSAs
