import os.path
import multiprocessing

import matplotlib.pyplot as plt
import numpy as np

from matplotlib import pylab as plt

from preprocessing import alns_from_fastas
from stats import count_aas
from hEM import init_estimates, em, full_log_lk, theoretical_cl_freqs, \
    lk_per_site

# load alignments
from utils import load_weights

<<<<<<< HEAD
data_path = 'data/real_fasta_sample_30'
=======
data_path = '../results/profiles_weights/hEM_10cl10aln_15runs_unif_clw_orig/' \
            'init_weights/real_fastanames4estim.txt'
>>>>>>> ef6c01af
raw_data = alns_from_fastas(data_path)[0]
counts = [count_aas([aln], 'sites').T for aln in raw_data]

# load profiles
profiles = np.genfromtxt(
    f'results/profiles_weights/profiles/64-edcluster-profiles.tsv',
    delimiter='\t').T

# set params
n_runs, n_iter = 15, 70
n_clusters, n_profiles, n_aas, n_alns, test = 10, 64, 20, 10, False
save = "../results/profiles_weights/iEM_10cl10aln_15runs_initpercl"
if not os.path.exists(save):
    os.mkdir(save)

# set init params
np.random.seed(72)
init_params = init_estimates(n_runs, n_clusters, n_profiles, n_aas, n_alns,
                             test, true_params=None)
for run in range(n_runs):  # "other" initialization
    for cl_aln in range(n_clusters):
<<<<<<< HEAD
        init_pro_w[run, cl_aln] = \
            init_estimates(1, 1, n_profiles, n_aas, n_alns, test,
                           true_params=None)[0][1]
        weights = np.random.randint(1, n_alns, n_clusters)
        init_cl_w[run] = weights / weights.sum()
=======
        init_params[run][1][cl_aln] = \
            init_estimates(1, 1, n_profiles, n_aas, n_alns, test,
                           true_params=None)[0][1][0]
>>>>>>> ef6c01af

# ---------- independent EMs for each msa
pro_w_runs = np.zeros((n_runs, n_clusters, n_profiles))
lks_iem_other_init, lks_hem_other_init = np.zeros(n_runs), np.zeros(n_runs)

for run in range(n_runs):
    for cl_aln in range(n_clusters):
        inits = [profiles, np.array([init_params[run][1][cl_aln]]), np.ones(1)]
        # inits = [init_params[run][0], np.array([init_params[run][1][cl_aln]]),
        #         np.ones(1)]
        res = em(inits, profiles, [counts[cl_aln]], n_iter)

        pro_w_runs[run, cl_aln] = res[0][1]

        # save
        np.savetxt(f'{save}/cl{cl_aln + 1}_pro_weights_{run + 1}.csv',
                   pro_w_runs[run, cl_aln], delimiter=',')

    np.savetxt(f'{save}/cl_weights_{run + 1}.csv',
               np.ones(n_clusters) / n_clusters, delimiter=',')

    # ---------- lk & vlb
    lks_iem_other_init[run] = full_log_lk(counts, profiles, pro_w_runs[run])
    lks_hem_other_init[run] = full_log_lk(counts, profiles, pro_w_runs[run],
                                          np.ones(n_clusters) / n_clusters)
other_init_iem_lks = lks_hem_other_init.copy()
# ---------- hEM with multiple clusters

lks_hem_multicl = np.zeros(n_runs)
n_proc = n_runs
runs = np.arange(1, n_runs + 1)
save_path_hem = '../results/profiles_weights/hEM_30cl_30aln_5runs'
if not os.path.exists(save_path_hem):
    os.mkdir(save_path_hem)

process_pool = multiprocessing.Pool(n_proc)
result = process_pool.starmap(em,
                              zip([[profiles, init_pro_w[run], init_cl_w[run]]
                                   for run in range(n_runs)],
                                  [profiles] * n_proc,
                                  [counts] * n_proc,
                                  [n_iter] * n_proc, runs,
                                  [test] * n_proc,
                                  [save_path_hem] * n_proc))
for proc, run in zip(range(n_proc), runs):
    lks_hem_multicl[run] = result[proc][3][-1]

# load original init em params
orig_iem_cl_w_runs, orig_iem_pro_w_runs = load_weights(
    '../results/profiles_weights/iEM_10cl10aln_15runs_originit', 15, 10, 64)
seeds_iem_cl_w_runs, seeds_iem_pro_w_runs = load_weights(
    '../results/profiles_weights/iEM_10cl10aln_15runs_randseedinit', 15, 10, 64)

orig_iem_lks = [full_log_lk(counts, profiles, orig_iem_pro_w_runs[run],
                            orig_iem_cl_w_runs[run])
                for run in range(n_runs)]
seeds_iem_lks = [full_log_lk(counts, profiles, seeds_iem_pro_w_runs[run],
                             seeds_iem_cl_w_runs[run])
                 for run in range(n_runs)]

orig_hem_lks = np.genfromtxt('../results/profiles_weights'
                             '/hEM_10cl10aln_15runs_originit/lk'
                             '/loglks_15runs_70iter.csv', delimiter=',')
seeds_hem_lks = np.genfromtxt('../results/profiles_weights'
                              '/hEM_10cl10aln_15runs_randseedinit/lk'
                              '/loglks_15runs_70iter.csv', delimiter=',')
other_init_hem_lks = np.genfromtxt('../results/profiles_weights'
                                   '/hEM_10cl10aln_15runs_initpercl/lk'
                                   '/loglks_15runs_70iter.csv', delimiter=',')
orig_hem_lks_unifclw = np.genfromtxt('../results/profiles_weights'
                                     '/hEM_10cl10aln_15runs_unif_clw_orig/lk'
                                     '/loglks_15runs_70iter.csv', delimiter=',')
seeds_hem_lks_unifclw = np.genfromtxt('../results/profiles_weights'
                                      '/hEM_10cl10aln_15runs_unif_clw_initseeds/lk'
                                      '/loglks_15runs_70iter.csv',
                                      delimiter=',')
other_init_hem_lks_unifclw = np.genfromtxt('../results/profiles_weights'
                                           '/hEM_10cl10aln_15runs_unif_clw_initpercl/lk'
                                           '/loglks_15runs_70iter.csv',
                                           delimiter=',')
orig_hem_lks = [orig_hem_lks[run, orig_hem_lks[run] != 0][-1]
                for run in range(n_runs)]
seeds_hem_lks = [seeds_hem_lks[run, seeds_hem_lks[run] != 0][-1]
                 for run in range(n_runs)]
other_init_hem_lks = [other_init_hem_lks[run, other_init_hem_lks[run] != 0][-1]
                      for run in range(n_runs)]
orig_hem_lks_unifclw = [
    orig_hem_lks_unifclw[run, orig_hem_lks_unifclw[run] != 0][-1]
    for run in range(n_runs)]
seeds_hem_lks_unifclw = [
    seeds_hem_lks_unifclw[run, seeds_hem_lks_unifclw[run] != 0][-1]
    for run in range(n_runs)]
other_init_hem_lks_unifclw = [
    other_init_hem_lks_unifclw[run, other_init_hem_lks_unifclw[run] != 0][-1]
    for run in range(n_runs)]

sparse_hem_lks_unifclw = [sparse_hem_lks_unifclw[run,
                                                 (sparse_hem_lks_unifclw[run]
                                                  != 0) &
                                                 (~np.isnan(sparse_hem_lks_unifclw[run]))][-1]
                          for run in range(n_runs)]

# load hEM with iEM init params
orig_iem_hem_cl_w, orig_iem_hem_pro_w = load_weights(
    '../results/profiles_weights/'
    'hEM_originit_iEMinits_unif_init_cl_w_10cl_10aln_'
    '15runs', 15, 10, 64)
seeds_iem_hem_cl_w, seeds_iem_hem_pro_w = load_weights(
    '../results/profiles_weights/'
    'hEM_originit_iEMinits_unif_init_cl_w_10cl_10aln_'
    '15runs', 15, 10, 64)

orig_hem_iem_lks = [full_log_lk(counts, profiles, orig_iem_hem_pro_w[run],
                                orig_iem_hem_cl_w[run])
                    for run in range(n_runs)]
seeds_hem_iem_lks = [full_log_lk(counts, profiles, seeds_iem_hem_pro_w[run],
                                 seeds_iem_hem_cl_w[run])
                     for run in range(n_runs)]

# plot lks
titles = ['Seed [72]', 'Seed per EM run [1,...,15]',
          'Seed [72] with other random operation inbetween cluster inits']
fig, axs = plt.subplots(1, 4, sharex=True, sharey=True, figsize=(16, 9))
for lks_hem, lks_iem, lks_hem_unifclw, i in zip(
        [orig_hem_lks, seeds_hem_lks, other_init_hem_lks],
        [orig_iem_lks, seeds_iem_lks, other_init_iem_lks],
        [orig_hem_lks_unifclw, seeds_hem_lks_unifclw, other_init_hem_lks_unifclw],
        np.arange(3)):
    axs[i].plot(lks_iem, color='c', label='iEM', linestyle='',
                marker='o', alpha=0.5)
    axs[i].plot(lks_hem, color='coral', label='hEM', linestyle='', marker='o')
    axs[i].plot(lks_hem_unifclw, color='orange', label='hEM with init. cluster weights 1/10', linestyle='', marker='o', alpha=0.5)
    axs[i].set_ylabel('loglk')
    axs[i].set_xlabel('EM runs')
    axs[i].set_title(titles[i])
    axs[i].legend()
axs[3].plot(sparse_hem_lks_unifclw, color='orange', label='hEM with init. cluster weights 1/10', linestyle='', marker='o', alpha=0.5)
axs[3].set_ylabel('loglk')
axs[3].set_xlabel('EM runs')
axs[3].set_title('Sparse initial profile weights')
axs[3].legend()
plt.tight_layout()
plt.savefig(
    '../results/hem_formula_10cl10aln_15runs_orig_vs_seeds_vs_other_init_vs_sparse_hem_hemunifclw_iem.png',
    dpi=150)
plt.close('all')

# run hem with iem params as inits and uniform cluster weights
<<<<<<< HEAD
iem_cl_w_runs, iem_pro_w_runs = load_weights(
    '../results/profiles_weights/iEM_30cl_30aln_30runs', 30, 30, 64)
=======
iem_cl_w_runs, iem_pro_w_runs = seeds_iem_cl_w_runs.copy(), seeds_iem_pro_w_runs.copy()
noise = np.random.uniform(-0.001, 0.001, (n_runs, n_clusters))
iem_cl_w_runs += noise
iem_cl_w_runs /= np.repeat(np.sum(iem_cl_w_runs, axis=1)[:, np.newaxis],
                           n_clusters, axis=1)
>>>>>>> ef6c01af

lks_hem_seeds_iem_init = np.zeros(n_runs)
n_proc = n_runs
runs = np.arange(1, n_runs + 1)
save_path_hem = '../results/profiles_weights/hEM_seedsinit_iEMinits_unif_init_cl_w_10cl_10aln_15runs'
if not os.path.exists(save_path_hem):
    os.mkdir(save_path_hem)

process_pool = multiprocessing.Pool(n_proc)
result = process_pool.starmap(em,
                              zip([[profiles, iem_pro_w_runs[run],
                                    iem_cl_w_runs[run]]
                                   for run in range(n_runs)],
                                  [profiles] * n_proc,
                                  [counts] * n_proc,
                                  [n_iter] * n_proc, runs,
                                  [test] * n_proc,
                                  [save_path_hem] * n_proc))
for proc, run in zip(range(n_proc), runs):
    lks_hem_seeds_iem_init[run - 1] = result[proc][3][result[proc][3] != 0][-1]

# hEM with iEM inits -> nans after 10th iteration
iem_cl_w_runs, iem_pro_w_runs = load_weights(
    '../results/profiles_weights/iEM_30cl_30aln_30runs', 30, 30, 64)
n_iter = 10

np.random.seed(72)
rand_params = init_estimates(n_runs, n_clusters, n_profiles, n_aas, n_alns,
                             False)
res = em([profiles, iem_pro_w_runs[0], rand_params[0][2]],
         profiles, counts, n_iter)

pi, p_aln_cl = e_step(counts, res[0][0], res[0][1], res[0][2])
estim_cluster_weights, estim_profile_weights, estim_profiles = m_step(
    pi, p_aln_cl, counts)
<<<<<<< HEAD

# load weights hem

hem_weights_path = "results/profiles_weights/hEM_10cl10aln_15runs_originit"
run = 'best3'

hem_pro_w = np.asarray(
    [np.genfromtxt(f'{hem_weights_path}/cl{cl}_pro_weights_{run}.csv',
                   delimiter=',') for cl in range(1, 11)])
hem_cl_w = np.genfromtxt(f'{hem_weights_path}/cl_weights_{run}.csv',
                         delimiter=',')

th_cl_w = theoretical_cl_freqs(profiles, hem_pro_w)
p_aln_given_cl = np.asarray([[lk_per_site(aln, profiles, cl_pro_w)
                              for cl_pro_w in hem_pro_w] for aln in counts])

# iEM vs. hEM
from hEM import expected_sim_freqs
# load data
inits_hem = ['unif_clw_orig', 'unif_clw_initseeds', 'unif_clw_initpercl']
inits_iem = ['originit', 'initseeds', 'initpercl']
fig_titles = ['Seed[72]', 'Seed per EM run [1,...,15]',
              'Seed[72] with other random operation\ninbetween cluster inits']

iem_path = 'results/profiles_weights/iEM_10cl10aln_15runs_'
hem_path = 'results/profiles_weights/hEM_10cl10aln_15runs_'
raw_10alns = alns_from_fastas(f"{hem_path}{inits_hem[1]}/init_weights/real_fastanames4estim"
                              f".txt")[0]
counts = [count_aas([aln], 'sites').T for aln in raw_10alns]

# load profiles
profiles = np.genfromtxt(
    f'results/profiles_weights/profiles/64-edcluster-profiles.tsv',
    delimiter='\t').T

# empirical frequencies
emp_freqs = count_aas(raw_10alns, level='msa')
emp_freqs /= np.repeat(emp_freqs.sum(axis=1)[:, np.newaxis], 20, axis=1)
emp_freqs = np.round(emp_freqs, 8)

fig, axs = plt.subplots(1, 3, sharex=True, sharey=True)
for i, init_names in enumerate(zip(inits_iem, inits_hem)):
    iem_init, hem_init = init_names
    # load iEM & hEM weights
    _, iem_pro_w = load_weights(iem_path+iem_init, n_clusters=10, n_profiles=64,
                                n_runs=15, best=True)
    hem_cl_w, hem_pro_w = load_weights(hem_path+hem_init, n_clusters=10,
                                       n_profiles=64,
                                       n_runs=15, best=True)
    # expected frequencies
    exp_sim_hem = expected_sim_freqs(counts, profiles, hem_pro_w)
    exp_sim_iem = theoretical_cl_freqs(profiles, iem_pro_w)

    # squared diff
    sq_dist_iem = np.sum((emp_freqs - exp_sim_iem) ** 2, axis=1)
    sq_dist_hem = np.sum((emp_freqs - exp_sim_hem) ** 2, axis=1)
    print(np.abs(sq_dist_iem - sq_dist_hem).max().round(4))

    diff_sq_dist_sort = (np.argsort(np.abs(sq_dist_iem - sq_dist_hem))
                         if i == 0 else diff_sq_dist_sort)
    # plot
    axs[i].scatter(np.arange(len(sq_dist_iem)), sq_dist_iem[diff_sq_dist_sort],
                color='c', label='iEM',
                alpha=0.5)
    axs[i].scatter(np.arange(len(sq_dist_iem)), sq_dist_hem[diff_sq_dist_sort],
                color='coral', label='hEM',
                alpha=0.5)
    axs[i].set_xticks(np.arange(len(sq_dist_iem)), diff_sq_dist_sort)
    axs[i].set_xlabel('MSA')
    axs[i].set_ylabel('Sum of squared difference')
    axs[i].set_title(fig_titles[i])
    axs[i].legend()
plt.tight_layout()
plt.savefig('results/hem_iem_diff_emp_expected_freqs.png', dpi=100)
plt.close('all')

=======
>>>>>>> ef6c01af

""" init parameter set to circle on PCA etc.

# estimate init profile weights from selected MSAs
n_runs_select = 0  # TODO
if n_runs_select > 0:
    init_pro_weights_table = np.zeros((n_runs_select * n_clusters,
                                       n_profiles + 2))
    msa_freqs_table = np.zeros((n_runs_select * n_clusters, n_aas + 2))

    # determine msa and its aa frequencies
    msa_inds4pro_w_init = np.zeros((n_runs_select, n_clusters))
    msa_freqs = count_aas(alns, level='msa')
    msa_freqs /= np.repeat(msa_freqs.sum(axis=1)[:, np.newaxis], 20, axis=1)
    msa_freqs = np.round(msa_freqs, 8)

    pca = PCA(n_components=2)
    pca_msa_freqs = pca.fit_transform(msa_freqs)

    # center and 70% circle on PC 1 and 2
    pca_msa_freqs_c = pca_msa_freqs - pca_msa_freqs.mean(axis=0)
    msa_inds4pro_w_init[:2, :] = select_init_msa(pca_msa_freqs_c, 2, n_clusters)
    # set cluster weights accordingly
    if n_clusters > 1:
        for run in range(2):
            cl_w = np.random.normal(loc=0.3 / (n_clusters - 1),
                                    scale=0.001, size=n_clusters - 1)
            init_params[run][2] = np.concatenate(([1 - cl_w.sum()], cl_w))

    # kmeans on PC1 and 2
    seeds = [3874, 98037]
    for run in range(int(2)):
        kmeans_pcs = KMeans(n_clusters=n_clusters, random_state=seeds[run]).fit(
            pca_msa_freqs_c)
        cl_coord = kmeans_pcs.cluster_centers_
        for i, target in enumerate(cl_coord):
            dists = np.sum((pca_msa_freqs_c - target) ** 2, axis=1) ** 0.5
            msa_inds4pro_w_init[run+2, i] = int(np.argmin(dists))
        # set em init cluster weights
        init_params[run+2][2] = np.asarray([sum(kmeans_pcs.labels_ == i) / n_alns
                                            for i in range(n_clusters)])

    # kmeans on MSA AA frequencies
    msa_freqs_c = msa_freqs - msa_freqs.mean(axis=0)
    for run in range(int(2)):
        kmeans_freqs = KMeans(n_clusters=n_clusters, random_state=seeds[run]).fit(
            msa_freqs_c)
        cl_freqs = kmeans_freqs.cluster_centers_
        for i, target in enumerate(cl_freqs):
            # cluster freqs could be used directly as starting MSAs
            dists = np.sum((msa_freqs_c - target) ** 2, axis=1) ** 0.5
            msa_inds4pro_w_init[run+4, i] = int(np.argmin(dists))
        # set em init cluster weights
        init_params[run + 4][2] = np.asarray(
            [sum(kmeans_freqs.labels_ == i) / n_alns
             for i in range(n_clusters)])

    for run in range(n_runs_select):
        plt.scatter(pca_msa_freqs[:, 0], pca_msa_freqs[:, 1], color='lightblue',
                    s=1)
        plt.scatter(pca_msa_freqs[(msa_inds4pro_w_init[run]).astype(int), 0],
                    pca_msa_freqs[(msa_inds4pro_w_init[run]).astype(int), 1],
                    color='coral')
        plt.savefig(f'{save_path}/init_weights/init_msas_run{run + 1}.png')
        plt.close('all')

        run_table_inds = np.arange(run * n_clusters,
                                   run * n_clusters + n_clusters)
        msa_freqs_table[run_table_inds, :n_aas] = np.asarray(
            [msa_freqs[int(aln)] for aln in msa_inds4pro_w_init[run]])

        # EM on msa for init profile weights
        init_pro_w = np.zeros((n_clusters, n_profiles))
        for cl, aln in enumerate(msa_inds4pro_w_init[run]):
            rand_params = init_estimates(1, 1, n_profiles, n_aas, n_alns,
                                         test, true_params=None)[0]
            init_pro_w[cl] = em(rand_params, profiles, [aa_counts[int(aln)]],
                                n_iter)[0][1]
            # avoid too low weights
            # init_pro_w[cl][init_pro_w[cl] <= np.finfo(float).eps] = np.min(
            #     init_pro_w[cl][init_pro_w[cl] > np.finfo(float).eps])
            # init_pro_w[cl] /= np.sum(init_pro_w[cl])

            init_params[run][1] = init_pro_w

            init_pro_weights_table[run_table_inds, :n_profiles] = init_pro_w
            init_pro_weights_table[n_clusters * run + cl, -1] = cl + 1
            msa_freqs_table[n_clusters * run + cl, -1] = cl + 1
            init_pro_weights_table[run_table_inds, -2] = np.repeat(run + 1,
                                                                   n_clusters)
            msa_freqs_table[run_table_inds, -2] = np.repeat(run + 1, n_clusters)
    """<|MERGE_RESOLUTION|>--- conflicted
+++ resolved
@@ -14,12 +14,9 @@
 # load alignments
 from utils import load_weights
 
-<<<<<<< HEAD
-data_path = 'data/real_fasta_sample_30'
-=======
+
 data_path = '../results/profiles_weights/hEM_10cl10aln_15runs_unif_clw_orig/' \
             'init_weights/real_fastanames4estim.txt'
->>>>>>> ef6c01af
 raw_data = alns_from_fastas(data_path)[0]
 counts = [count_aas([aln], 'sites').T for aln in raw_data]
 
@@ -41,17 +38,9 @@
                              test, true_params=None)
 for run in range(n_runs):  # "other" initialization
     for cl_aln in range(n_clusters):
-<<<<<<< HEAD
-        init_pro_w[run, cl_aln] = \
-            init_estimates(1, 1, n_profiles, n_aas, n_alns, test,
-                           true_params=None)[0][1]
-        weights = np.random.randint(1, n_alns, n_clusters)
-        init_cl_w[run] = weights / weights.sum()
-=======
         init_params[run][1][cl_aln] = \
             init_estimates(1, 1, n_profiles, n_aas, n_alns, test,
                            true_params=None)[0][1][0]
->>>>>>> ef6c01af
 
 # ---------- independent EMs for each msa
 pro_w_runs = np.zeros((n_runs, n_clusters, n_profiles))
@@ -200,16 +189,8 @@
 plt.close('all')
 
 # run hem with iem params as inits and uniform cluster weights
-<<<<<<< HEAD
 iem_cl_w_runs, iem_pro_w_runs = load_weights(
     '../results/profiles_weights/iEM_30cl_30aln_30runs', 30, 30, 64)
-=======
-iem_cl_w_runs, iem_pro_w_runs = seeds_iem_cl_w_runs.copy(), seeds_iem_pro_w_runs.copy()
-noise = np.random.uniform(-0.001, 0.001, (n_runs, n_clusters))
-iem_cl_w_runs += noise
-iem_cl_w_runs /= np.repeat(np.sum(iem_cl_w_runs, axis=1)[:, np.newaxis],
-                           n_clusters, axis=1)
->>>>>>> ef6c01af
 
 lks_hem_seeds_iem_init = np.zeros(n_runs)
 n_proc = n_runs
@@ -245,7 +226,7 @@
 pi, p_aln_cl = e_step(counts, res[0][0], res[0][1], res[0][2])
 estim_cluster_weights, estim_profile_weights, estim_profiles = m_step(
     pi, p_aln_cl, counts)
-<<<<<<< HEAD
+
 
 # load weights hem
 
@@ -322,8 +303,6 @@
 plt.savefig('results/hem_iem_diff_emp_expected_freqs.png', dpi=100)
 plt.close('all')
 
-=======
->>>>>>> ef6c01af
 
 """ init parameter set to circle on PCA etc.
 
