"""Functions and classes for data preprocessing

Provides functions to turn multiple alignments from fasta files
into 'neural-network-readable' representations that can be
transformed into tensor datasets using
the child classes of *torch.utils.data.Dataset*
"""
import errno
import time

import psutil
import torch
import multiprocessing as mp

from Bio import SeqIO
from torch.utils.data import Dataset
from tqdm import tqdm

from stats import *
from utils import split_lst, flatten_lst

warnings.simplefilter("ignore", DeprecationWarning)

PROTEIN_ENCODER = str.maketrans('ARNDCQEGHILKMFPSTWYV' + '-',
                                '\x00\x01\x02\x03\x04\x05\x06\x07\x08\t\n\x0b'
                                '\x0c\r\x0e\x0f\x10\x11\x12\x13' + '\x14')
DNA_ENCODER = str.maketrans('ACGT-', '\x00\x01\x02\x03\x04')

PROTEIN_EMP_ALPHABET = 'ARNDCQEGHILKMFPSTWYV-BZJUOX'
DNA_EMP_ALPHABET = 'AGCTNDHVBRYKMSW-X*'

PROTEIN_AMBIG = {'B': ['N', 'D'],
                 'Z': ['Q', 'E'],
                 'J': list('ARNDCQEGHILKMFPSTWYV'),
                 'U': list('ARNDCQEGHILKMFPSTWYV'),
                 'O': list('ARNDCQEGHILKMFPSTWYV'),
                 'X': list('ARNDCQEGHILKMFPSTWYV')}
DNA_AMBIG = {'*': ['A', 'G', 'C', 'T'],
             'X': ['A', 'G', 'C', 'T'],
             'N': ['A', 'G', 'C', 'T'], 'D': ['G', 'A', 'T'],
             'H': ['A', 'C', 'T'], 'V': ['G', 'C', 'A'],
             'B': ['G', 'T', 'C'], 'R': ['G', 'A'],
             'Y': ['C', 'T'], 'K': ['G', 'T'], 'M': ['A', 'C'],
             'S': ['G', 'C'], 'W': ['A', 'T']}

THREADS = psutil.cpu_count(logical=False)


def is_mol_type(aln, molecule_type='protein'):
    """Check if given MSA is DNA

    :param aln: list (n_seq) of strings (sequences)
    :return: True if it is DNA according to DNA_EMP_ALPHABET False otherwise
    """

    if molecule_type == 'protein':
        alphabet = PROTEIN_EMP_ALPHABET
    elif molecule_type == 'DNA':
        alphabet = DNA_EMP_ALPHABET

    return set(list(''.join(aln))).issubset(set(list(alphabet)))


def seq2index(seq, molecule_type='protein'):
    """Transforms amino acid sequence to integer sequence

    Translates sequence to byte sequence and finally to an
    integer sequence that could be converted to one-hot encodings
    of amino acids (including gaps and unknown amino acids)

    :param seq: protein sequence as string
    :param molecule_type: either 'DNA' or 'protein' sequences
    :return: array of integers from 0 to 22
    """

    if molecule_type == 'protein':
        seq = seq.translate(PROTEIN_ENCODER)
    elif molecule_type == 'DNA':
        seq = seq.translate(DNA_ENCODER)

    return np.fromstring(seq, dtype='uint8').astype('int64')


def index2code(index_seq, molecule_type='protein'):
    """Transforms array of indices into one-hot encoded arrays

    example:
        array([5, 13]) ->
        array([[0., 0., 0., 0., 0., 1., 0., 0., 0., 0., 0., 0., 0., 0., 0., 0.,
        0., 0., 0., 0., 0., 0., 0.],
       [0., 0., 0., 0., 0., 0., 0., 0., 0., 0., 0., 0., 0., 1., 0., 0.,
        0., 0., 0., 0., 0., 0., 0.]])

    :param index_seq: array of integers from 0 to 22
    :param molecule_type: either 'DNA' or 'protein' sequences
    :return: 2D array of 0s and 1s
    """

    if molecule_type == 'protein':
        seq_enc = np.zeros((index_seq.size, 21))
    elif molecule_type == 'DNA':
        seq_enc = np.zeros((index_seq.size, 5))

    seq_enc[np.arange(index_seq.size), index_seq] = 1

    return seq_enc


def replace_ambig_chars(seq, molecule_type='protein'):
    """Replace all ambiguous nucleotides/amino acids by randomly drawn
    nucleotides (A,C,G or T)/ 20 amino acids

    :param seq: sequence
    :return: cleaned sequence
    """

    if molecule_type == 'protein':
        repl_dict = PROTEIN_AMBIG
    elif molecule_type == 'DNA':
        repl_dict = DNA_AMBIG

    seq_arr = np.asarray(list(seq))
    for mol in repl_dict.keys():
        mol_ind = np.where(seq_arr == mol)[0]
        repl_nucs = np.random.choice(repl_dict[mol], len(mol_ind))
        seq_arr[mol_ind] = repl_nucs

    return ''.join(seq_arr)


def remove_ambig_pos_sites(aln, molecule_type):
    """Replace all ambiguous nucleotides/amino acids by randomly drawn
    nucleotides (A,C,G or T)/ 20 amino acids

    :param aln: (n_sites list of strings) MSA
    :param molecule_type: either 'protein' or 'DNA' sequence
    :return: cleaned sequence
    """

    if molecule_type == 'protein':
        repl_dict = PROTEIN_AMBIG
    elif molecule_type == 'DNA':
        repl_dict = DNA_AMBIG

    aln_arr = np.asarray([list(seq) for seq in aln])
    for mol in repl_dict.keys():
        aln_arr = aln_arr[:, np.all(aln_arr != mol, axis=0)]

    return [''.join([aa for aa in seq]) for seq in aln_arr]


def aln_from_fasta(filename):
    """Gets aligned sequences from given file

    :param filename: <path/to/> alignments (string)
    :return: list of strings
    """

    alned_seqs_raw = [str(seq_record.seq) for seq_record in
                      SeqIO.parse(open(filename, encoding='utf-8'), "fasta")]
    return alned_seqs_raw


def alns_from_fastas(fasta_dir, quantiles=False, n_alns=None,
                     molecule_type='protein', rem_ambig_chars='repl_unif'):
    """Extracts alignments from fasta files in given directory

    :param rem_ambig_chars: indicate how to remove ambiguous letters: either
    replace randomly 'repl_unif' or remove respective sites 'remove'
    :param fasta_dir: <path/to/> fasta files
    :param quantiles: if True keep MSAs where seq. len. and n. seq.
    within quantiles
    :param n_alns: number of alignments
    :param molecule_type: either protein or DNA sequences
    :return: list of aligned sequences (string list),
             list of alignment identifiers (strings)
    """

    # load fasta filenames
    if fasta_dir.endswith('.txt'):
        # files in txt file must be in same directory as the txt file!
        fasta_files = np.genfromtxt(fasta_dir, dtype=str)
        if not fasta_files[0].endswith('.fasta'):
            fasta_files = np.core.defchararray.add(fasta_files,
                                                   np.repeat('.fasta',
                                                             len(fasta_files)))
        fasta_dir = '/'.join(fasta_dir.split('/')[:-1])
    else:
        fasta_files = np.asarray(os.listdir(fasta_dir))

    if len(fasta_files) == 0:
        raise ValueError(errno.ENOENT, os.strerror(errno.ENOENT),
                         f'No fasta files in directory {fasta_dir}')

    if molecule_type == 'protein':
        ambig_chars = PROTEIN_AMBIG.keys()
    else:
        ambig_chars = DNA_AMBIG.keys()

    # load and preprocess MSAs
    alns, fastas = [], []
<<<<<<< HEAD
    frac_ambig_mol_sites = []
    count_empty, count_wrong_mol_type = 0, 0
    for file in tqdm(fasta_files):
        if file.endswith('.fasta'):
            aln = aln_from_fasta(fasta_dir + '/' + file)
            if len(aln) > 0:  # check if no sequences
                if len(aln[0]) > 0:  # check if no sites
                    # clean up
                    if is_mol_type(aln, molecule_type):
                        frac_ambig = get_frac_sites_with(ambig_chars, aln)
                        if frac_ambig > 0:
                            if rem_ambig_chars == 'remove':
                                aln = remove_ambig_pos_sites(aln, molecule_type)
                            elif rem_ambig_chars == 'repl_unif':
                                aln = replace_ambig_chars(','.join(aln),
                                                          molecule_type)
                                aln = aln.split(',')
                        frac_ambig_mol_sites.append(frac_ambig)

                        alns.append(aln)
                        fastas.append(file)
                    else:
                        count_wrong_mol_type += 1
=======
    removed = []
    count_empty, count_wrong_mol_type = 0, 0
    for file in tqdm(fasta_files):
        aln = aln_from_fasta(fasta_dir + '/' + file)
        if len(aln) > 0:  # # check if no sequences
            if len(aln[0]) > 0:  # check if no sites
                # clean up
                if is_mol_type(aln, molecule_type):
                    n_sites_before = len(aln[0])
                    aln = remove_ambig_pos_sites(aln, molecule_type)
                    n_sites_removed = n_sites_before - len(aln[0])
                    if n_sites_removed > 0:
                        removed.append(n_sites_removed / n_sites_before)

                    alns.append(aln)
                    fastas.append(file)
>>>>>>> 8f1ff4af
                else:
                    count_empty += 1
            else:
                count_empty += 1

    fastas = np.asarray(fastas)
    frac_ambig_mol_sites = np.asarray(frac_ambig_mol_sites)

    print('\n')
    if count_empty > 0:
        print(f'{count_empty} empty fasta file(s)')
    if count_wrong_mol_type > 0:
        print(f'{count_wrong_mol_type} fasta file(s) did not contain '
              f'{molecule_type} sequences')
<<<<<<< HEAD
    if np.sum(frac_ambig_mol_sites != 0) > 0:
        print(f'In {np.sum(frac_ambig_mol_sites != 0)} out of {len(alns)} MSAs '
              f'{np.round((np.sum(frac_ambig_mol_sites) / len(frac_ambig_mol_sites)) * 100, 2)}% sites '
              f'include ambiguous letters.')
=======
    if len(removed) > 0:
        print(f'In {len(removed)} out of {len(alns)} MSAs '
              f'{np.round((np.sum(removed) / len(removed)) * 100, 2)}% sites '
              f'were removed.')
>>>>>>> 8f1ff4af

    n_seqs = np.asarray(get_n_seqs_per_msa(alns))  # msa rows
    n_sites = np.asarray(get_n_sites_per_msa(alns))  # msa columns

    if quantiles:  # optional
        # such that min = 4 for 6000 MSAs and max < 400
        q_ns = (np.quantile(n_seqs, 0.39), np.quantile(n_seqs, 0.998))
        q_sl = (np.quantile(n_sites, 0.05), np.quantile(n_sites, 0.95))

        print(f'\nq_ns : {q_ns} (0.25, 0.998)\nq_sl : {q_sl} (0.05, 0.95)\n')

        ind_q_ns = np.where((q_ns[0] <= n_seqs) & (n_seqs <= q_ns[1]))[0]
        ind_q_sl = np.where((q_sl[0] <= n_sites[ind_q_ns]) &
                            (n_sites[ind_q_ns] <= q_sl[1]))[0]

        # filter : keep MSAs with seq. len. and n.seq. within above quantiles
        n_seqs = n_seqs[ind_q_ns][ind_q_sl]
        n_sites = n_sites[ind_q_ns][ind_q_sl]
        fastas = fastas[ind_q_ns][ind_q_sl]
        alns = [alns[i] for i in ind_q_ns]
        alns = [alns[i] for i in ind_q_sl]

    if n_alns is not None:  # optional
        if (n_alns - len(fastas)) > 0:  # we get less MSAs than wanted
            print('Only {} / {} fasta files taken into account.'.format(
                len(fastas), n_alns))
        else:  # restrict number of MSAs to n_alns
            fastas = fastas[:n_alns]
            n_seqs = n_seqs[:n_alns]
            n_sites = n_sites[:n_alns]
            alns = alns[:n_alns]

<<<<<<< HEAD
=======
    # replace ambiguous nucleotides/AAs
    # alns = [replace_ambig_chars(','.join(aln), molecule_type).split(',')
    #         for aln in alns]

>>>>>>> 8f1ff4af
    print(f'\n{len(alns)} MSAs loaded from {fasta_dir}\n')

    if len(alns) > 0:
        out_stats = {'n_seqs_min': n_seqs.min(),
                     'n_seqs_max': n_seqs.max(),
                     'n_seqs_avg': n_seqs.mean(),
                     'seq_lens_min': n_sites.min(),
                     'seq_lens_max': n_sites.max(),
                     'seq_lens_avg': n_sites.mean()}
    else:
        out_stats = {}

    if quantiles:
        print('After filtering quantiles:')
    print(out_stats)

    return alns, fastas, out_stats


def load_msa_reprs(path, pairs, n_alns=None):
    """Load msa representations from a directory, TODO handel pair repr

    :param pairs: True if pair representation is given False otherwise
    :param path: <path/to/dir> directory containing csv files with msa reprs.
    :return: list of msa reprs., list (n_alns) with filenames without extension
    """

    if n_alns is not None and n_alns != '':
        files = os.listdir(path)[:n_alns]
    else:
        files = os.listdir(path)
    filenames = []
    msa_reprs = []
    for file in files:
        print(file)
        filenames.append(file.split('.')[0])
        if not pairs:
            msa_reprs.append(np.genfromtxt(f'{path}/{file}', delimiter=','))
        else:
            raise ValueError(errno.ENOENT, os.strerror(errno.ENOENT),
                             'load representations not yet possible for pair '
                             'representations')
    return msa_reprs, filenames


def remove_gaps(alns):
    """Removes columns with gaps from given raw alignments (not yet encoded)

    :param alns: list of list of amino acid sequences (2D list strings)
    """

    alns_no_gaps = []

    for aln in alns:
        aln = np.asarray([list(seq) for seq in aln])
        remove_columns = np.any(aln == '-', axis=0)
        aln_no_gaps = aln[:, np.invert(remove_columns)]

        if np.any(remove_columns):
            aln_no_gaps = [''.join([aa for aa in seq]) for seq in aln_no_gaps]
            alns_no_gaps.append(aln_no_gaps)
        else:
            alns_no_gaps.append(aln)

    return alns_no_gaps


def encode_aln(alned_seqs_raw, seq_len, padding='', molecule_type='protein'):
    """Turns aligned sequences into (padded) one-hot encodings

    Trims/pads the alignment to a certain number of sites (*seq_len*)
    If sequences are > *seq_len* only the middle part of the sequence is taken
    If sequences are < *seq_len* they will be padded at both end either with
    zeros or random amino acids (according to *padding*)

    :param molecule_type: either protein or DNA sequences
    :param alned_seqs_raw: list of amino acid sequences (strings)
    :param seq_len: number of sites (integer)
    :param padding: 'data' or else padding will use zeros
    :return: one-hot encoded alignment (3D array)
    """

    # encode sequences and limit to certain seq_len (seq taken from the middle)
    if len(alned_seqs_raw[0]) > seq_len:
        diff = len(alned_seqs_raw[0]) - seq_len  # overhang
        start = int(np.floor((diff / 2)))
        end = int(-np.ceil((diff / 2)))
        seqs = np.asarray([index2code(seq2index(seq[start:end],
                                                molecule_type),
                                      molecule_type).T
                           for seq in alned_seqs_raw])
    else:
        seqs = np.asarray([index2code(seq2index(seq, molecule_type),
                                      molecule_type).T
                           for seq in alned_seqs_raw])

    if len(alned_seqs_raw[0]) < seq_len:  # padding
        pad_size = int(seq_len - len(alned_seqs_raw[0]))
        pad_before = int(pad_size // 2)
        pad_after = (int(pad_size // 2) if pad_size % 2 == 0
                     else int(pad_size // 2 + 1))

        seqs_shape = list(seqs.shape)
        seqs_shape[2] = int(seqs_shape[2] + pad_after + pad_before)
        seqs_new = np.zeros(seqs_shape)

        if padding == 'data':  # pad with random amino acids
            seqs_new = np.asarray([index2code(np.random.randint(0,
                                                                seqs_shape[1],
                                                                seqs_shape[
                                                                    2]),
                                              molecule_type).T
                                   for _ in range(seqs_shape[0])])
        elif padding == 'gaps':
            pad_data = np.repeat('-' * int(seq_len), seqs_shape[1])
            seqs_new = np.asarray([index2code(seq2index(seq, molecule_type),
                                              molecule_type).T
                                   for seq in pad_data])

        seqs_new[:, :, pad_before:-pad_after] = seqs + 0
        return seqs_new
    else:
        return seqs


def seq_pair_worker(alns):
    """Legacy function Generates pair representation for given alignments"""

    return [make_seq_pairs(aln) for aln in alns]


def get_aln_repr(alned_seqs):
    """Returns proportions of amino acids at each site of the alignment"""

    return np.sum(alned_seqs, axis=0) / len(alned_seqs)


def make_seq_pairs(alned_seqs):
    """Returns pairwise alignment representation

    Representation consists of the sum of 2 pairs and the amino acid
    proportions at each site for the rest of the sequences

    :param alned_seqs: one-hot encoded aligned sequences (3D array)
    :return: pair representation (3D array (pair, aa, sites))
    """

    inds = np.asarray(np.triu_indices(len(alned_seqs), k=1))  # pair indices

    sums = alned_seqs[inds[0], :, :] + alned_seqs[inds[1], :, :]
    sum_all_seqs = np.sum(alned_seqs, axis=0)
    aa_prop_no_pair = (sum_all_seqs - sums) / (len(alned_seqs) - 2)

    return np.concatenate((sums / 2, aa_prop_no_pair), axis=1)


def make_pairs_from_alns_mp(alns):
    """Legacy function Generates pair representations using multi threading"""

    threads = len(alns) if THREADS > len(alns) else THREADS + 0

    alns_chunks = list(split_lst(alns, threads))

    work = [alns_chunks[i] for i in range(threads)]

    with mp.Pool() as pool:
        res = pool.map(seq_pair_worker, work)

    pairs_per_aln = flatten_lst(res)

    return pairs_per_aln


class TensorDataset(Dataset):
    """Empirical and simulated alignment representations and their labels

        Attributes
        ----------
        data : FloatTensor
            alignment representations
            (either for sequence pairs or full alignments)
        labels : FloatTensor
            0 for empirical, 1 for simulated
    """

    def __init__(self, data, labels, pairs=False):
        if pairs:  # remove MSA dimension
            n_real = np.sum([len(data[i]) for i, label in enumerate(labels)
                             if label == 0])
            n_sim = np.sum([len(data[i]) for i, label in enumerate(labels)
                            if label == 1])
            labels = [0] * n_real + [1] * n_sim
            # remove first dimension from (aln, pair, chnls, sites) array
            data = np.concatenate(data)

        self.labels = torch.FloatTensor(labels)
        self.data = torch.from_numpy(data).float()

    def __getitem__(self, index):
        return self.data[index], self.labels[index]

    def __len__(self):
        return self.data.size(0)


class DatasetAln(Dataset):
    """Generates dataset from pair representation for one alignment

    To be able to evaluate the performance per alignment when using the
    pair representation, because here the information about the membership
    of a pair to an alignment is usually lost
    """

    def __init__(self, aln, real):
        self.data = torch.from_numpy(np.asarray(aln)).float()
        labels = [0] * len(aln) if real else [1] * len(aln)
        self.labels = torch.FloatTensor(labels)

    def __getitem__(self, index):
        return self.data[index], self.labels[index]

    def __len__(self):
        return self.data.size(0)


def raw_alns_prepro(fasta_paths, params, quantiles=None, shuffle=False,
                    molecule_type='protein'):
    """Loads and preprocesses raw (not encoded) alignments

    :param shuffle: shuffle sites if True
    :param molecule_type: indicate if either 'protein' or 'DNA' sequences given
    :param quantiles: if True keep MSAs where seq. len. and n. seq.
                      within quantiles
    :param fasta_paths: <path(s)/to> empirical/simulated fasta files
                        (list/tuple of strings)
    :param params: parameters for preprocessing (dictionary)
    :return: ids, preprocessed string alignments, updated param. dict.
    """

    if quantiles is None:
        quantiles = [False] * len(fasta_paths)

    n_alns, min_nb_seqs, max_nb_seqs, seq_len, padding = params.values()
    n_alns = None if n_alns == '' else n_alns

    print("Loading alignments ...")

    # load sets of multiple aligned sequences
    alns, fastas, stats = [], [], []
    for i, path in enumerate(fasta_paths):
        path = str(path)

        # in case of simulations with multiple MSA clusters each cluster has dir
        sim_cl_dirs = [dir for dir in os.listdir(path)
                       if os.path.isdir(os.path.join(path, dir))]
        if len(sim_cl_dirs) > 0:  # there are multiple clusters
            sim_alns, sim_fastas, sim_stats = [], [], {}
            for dir in sim_cl_dirs:
                sim_data = alns_from_fastas(f'{path}/{dir}', quantiles[i],
                                            n_alns,
                                            molecule_type=molecule_type)
                # concat remove cluster dimension
                sim_alns += sim_data[0]
                sim_fastas += sim_data[1]

                # get stats from current cluster
                if len(sim_stats) == 0:  # first cluster
                    for k, v in sim_data[2].items():
                        sim_stats[k] = [v]
                else:
                    for k in sim_stats.keys():
                        sim_stats[k] += [sim_data[2][k]]

            if n_alns is not None and len(sim_alns) > n_alns:
                inds = np.random.choice(np.arange(len(sim_alns)), size=n_alns,
                                        replace=False)
                raw_data = [[sim_alns[ind] for ind in inds],
                            [sim_fastas[ind] for ind in inds],
                            sim_stats]
            else:
                raw_data = [sim_alns, sim_fastas, sim_stats]
        else:  # empirical data set or simulations without MSA clusters
            raw_data = alns_from_fastas(path, quantiles[i], n_alns,
                                        molecule_type=molecule_type)

        alns.append(raw_data[0])
        fastas.append(raw_data[1])
        stats.append(raw_data[2])

    if len(alns) == 2 and len(fastas) == 2:  # if there is simulated data
        print(f"avg. seqs. len. : {stats[1]['seq_lens_avg']} (sim.) vs. "
              f"{stats[0]['seq_lens_avg']} (emp.)")
        print(f"avg. n.seqs. : {stats[1]['n_seqs_avg']} (sim.) vs. "
              f"{stats[0]['n_seqs_avg']} (emp.)")

        """???
        # sort simulated data by sequence length
        ind_s = np.argsort(get_n_sites_per_msa(alns[1]))

        alns[1] = [alns[1][i] for i in ind_s]
        fastas[1] = [fastas[1][i] for i in ind_s]

        # keeping same amount of simulated alns from the "middle"(regarding
        # lengths)
        start = len(alns[0]) // 2
        alns[1] = alns[1][start:start + len(alns[0])]
        fastas[1] = fastas[1][start:start + len(alns[0])]

        # shuffling the sorted simulated alignments and their ids
        indices = np.arange(len(alns[1]))
        np.random.shuffle(indices)
        alns[1] = [alns[1][i] for i in indices]
        fastas[1] = [fastas[1][i] for i in indices]
        """

    # ensure same number of MSAs for all data sets
    if n_alns is not None:
        for i in range(len(alns)):
            inds = np.random.choice(range(len(alns[i])), n_alns, replace=False)
            alns[i] = [alns[i][ind] for ind in inds]
            fastas[i] = [fastas[i][ind] for ind in inds]

    params['nb_sites'] = int(np.max([ds_stats['seq_lens_max']
                                     for ds_stats in stats]))
    # before it was int(min(seq_len, stats[0]['seq_lens_max'])), why?
    n_msa_ds = len(alns)
    nb_seqs = [get_n_seqs_per_msa(alns[i]) for i in range(n_msa_ds)]
    params['max_seqs_per_align'] = [int(max(nb_seqs[i]))
                                    for i in range(n_msa_ds)]
    params['min_seqs_per_align'] = [int(min(nb_seqs[i]))
                                    for i in range(n_msa_ds)]
    params['nb_alignments'] = [len(alns[i]) for i in range(n_msa_ds)]

    if shuffle:  # shuffle sites/columns of alignments
        alns = shuffle_sites(alns)
    return alns, fastas, params


def shuffle_sites(msa_ds):
    """Shuffle sites within MSAs of MSA data sets"""

    for i in range(len(msa_ds)):  # data set
        for j in range(len(msa_ds[i])):  # MSA
            aln = np.asarray([list(seq) for seq in msa_ds[i][j]])
            aln[:, :] = aln[:, np.random.permutation(range(aln.shape[1]))]

            msa_ds[i][j] = [''.join([aa for aa in seq]) for seq in aln]
    return msa_ds


def make_msa_reprs(alns, fastas, params, pairs=False, csv_path=None,
                   molecule_type='protein'):
    """Encodes alignments and generates their representations

    :param molecule_type: either protein or DNA sequences
    :param fastas: a set of lists of alignment identifiers (2D string list )
    :param alns: preprocessed raw alignment sets (3D string list)
    :param params: parameters for preprocessing (dictionary)
    :param pairs: choose representation by pairs if true (boolean)
    :param csv_path: <path/to> store csv file with info about alignments
    :return: alignment representations
    """

    n_alns, min_nb_seqs, max_nb_seqs, seq_len, padding = params.values()
    alns_reprs = []

    print("Generating alignment representations ...")

    if pairs:
        print("Pairing sequences ...")

        start = time.time()
        for alns_set in alns:
            alns_reprs.append([make_seq_pairs(
                encode_aln(aln, seq_len, padding, molecule_type))
                for aln in alns_set])
        print(f'Finished pairing after {round(start - time.time(), 2)}s\n')
    else:
        for alns_set in alns:
            alns_reprs.append([get_aln_repr(
                encode_aln(aln, seq_len, padding, molecule_type))
                for aln in alns_set])

    if csv_path is not None:
        generate_aln_stats_df(fastas, alns, seq_len,
                              alns_reprs if not pairs else None,
                              is_sim=[0, 1] if len(alns) == 2 else [],
                              csv_path=csv_path if not pairs else None)

    return alns_reprs


def aa_freq_samples(in_dir, data_dirs, sample_prop, n_alns, levels,
                    out_dir=None):
    if out_dir is not None and not os.path.exists(out_dir):
        os.mkdir(out_dir)

    freqs = {}
    for i in range(len(data_dirs)):
        data_dir = data_dirs[i]
        print(data_dir)

        if os.path.exists(f'{in_dir}/{data_dir}'):
            cl_dirs = ['/' + name for name in os.listdir(f'{in_dir}/{data_dir}')
                       if
                       os.path.isdir(
                           os.path.join(f'{in_dir}/{data_dir}', name))]
            alns_samples, cl_assign = [], []
            if len(cl_dirs) == 0:
                alns = alns_from_fastas(f'{in_dir}/{data_dir}',
                                        quantiles=False,
                                        n_alns=n_alns)[0]
                # sampling
                sample_size = np.round(sample_prop * len(alns)).astype(int)
                sample_inds = np.random.randint(0, len(alns), sample_size)
                alns_samples = [alns[ind] for ind in sample_inds]
                cl_assign = [1] * sample_size
            else:
                for cl, cl_dir in enumerate(cl_dirs):
                    alns = alns_from_fastas(f'{in_dir}/{data_dir}{cl_dir}',
                                            quantiles=False,
                                            n_alns=n_alns)[0]
                    # sampling
                    sample_size = np.round(sample_prop * len(alns)).astype(int)
                    sample_inds = np.random.randint(0, len(alns), sample_size)
                    alns_samples += [alns[ind] for ind in sample_inds]
                    cl_assign += [cl + 1] * sample_size

            seq_lens = np.asarray([len(aln[0]) for aln in alns_samples])
            n_seqs = np.asarray([len(aln) for aln in alns_samples])

            # frequency vectors on MSA level
            if 'msa' in levels:
                counts_alns = count_aas(alns_samples, level='msa')
                counts_alns /= np.repeat(counts_alns.sum(axis=1)[:, np.newaxis],
                                         20,
                                         axis=1)
                freqs_alns = np.round(counts_alns, 8)
                cl_assign = np.asarray(cl_assign).reshape(-1, 1)

                table = np.concatenate((freqs_alns, cl_assign), axis=1)
                if out_dir is not None:
                    np.savetxt(f"{out_dir}/{data_dir.split('/')[-1]}_alns.csv",
                               table,
                               delimiter=",",
                               header='A,R,N,D,C,Q,E,G,H,I,L,K,M,F,P,S,T,W,Y,V,cl',
                               comments='')
                freqs[data_dir.split('/')[-1]] = table

            # frequency vectors on gene level
            if 'genes' in levels:
                counts_genes = count_aas(alns_samples, level='genes')
                div_seq_lens = np.repeat(np.asarray(seq_lens), n_seqs)
                freqs_genes = np.round(counts_genes / div_seq_lens, 8)

                aln_assign = np.repeat(np.arange(1, len(alns_samples) + 1),
                                       n_seqs).reshape(1, -1)
                cl_assign = np.repeat(cl_assign, n_seqs).reshape(1, -1)

                table = np.concatenate((freqs_genes, aln_assign, cl_assign),
                                       axis=0)
                if out_dir is not None:
                    np.savetxt(f"{out_dir}/{data_dir.split('/')[-1]}_genes.csv",
                               table.T,
                               delimiter=",",
                               header='A,R,N,D,C,Q,E,G,H,I,L,K,M,F,P,S,T,W,Y,V,aln,cl',
                               comments='')
                freqs[data_dir.split('/')[-1]] = table

            # frequency vectors on site level
            if 'sites' in levels:
                counts_sites = count_aas(alns_samples, level='sites')
                div_n_seqs = np.repeat(np.asarray(n_seqs), seq_lens)
                freqs_sites = np.round(counts_sites / div_n_seqs, 8)

                aln_assign = np.repeat(np.arange(1, len(alns_samples) + 1),
                                       seq_lens).reshape(1, -1)
                cl_assign = np.repeat(cl_assign, seq_lens).reshape(1, -1)

                table = np.concatenate((freqs_sites, aln_assign, cl_assign),
                                       axis=0)
                if out_dir is not None:
                    np.savetxt(f"{out_dir}/{data_dir.split('/')[-1]}_sites.csv",
                               table.T,
                               delimiter=",",
                               header='A,R,N,D,C,Q,E,G,H,I,L,K,M,F,P,S,T,W,Y,V,'
                                      'aln,cl',
                               comments='')
                freqs[data_dir.split('/')[-1]] = table
        else:
            warnings.warn(f'{in_dir}/{data_dir} does not exist')

    return freqs<|MERGE_RESOLUTION|>--- conflicted
+++ resolved
@@ -199,7 +199,6 @@
 
     # load and preprocess MSAs
     alns, fastas = [], []
-<<<<<<< HEAD
     frac_ambig_mol_sites = []
     count_empty, count_wrong_mol_type = 0, 0
     for file in tqdm(fasta_files):
@@ -223,24 +222,6 @@
                         fastas.append(file)
                     else:
                         count_wrong_mol_type += 1
-=======
-    removed = []
-    count_empty, count_wrong_mol_type = 0, 0
-    for file in tqdm(fasta_files):
-        aln = aln_from_fasta(fasta_dir + '/' + file)
-        if len(aln) > 0:  # # check if no sequences
-            if len(aln[0]) > 0:  # check if no sites
-                # clean up
-                if is_mol_type(aln, molecule_type):
-                    n_sites_before = len(aln[0])
-                    aln = remove_ambig_pos_sites(aln, molecule_type)
-                    n_sites_removed = n_sites_before - len(aln[0])
-                    if n_sites_removed > 0:
-                        removed.append(n_sites_removed / n_sites_before)
-
-                    alns.append(aln)
-                    fastas.append(file)
->>>>>>> 8f1ff4af
                 else:
                     count_empty += 1
             else:
@@ -255,17 +236,11 @@
     if count_wrong_mol_type > 0:
         print(f'{count_wrong_mol_type} fasta file(s) did not contain '
               f'{molecule_type} sequences')
-<<<<<<< HEAD
+
     if np.sum(frac_ambig_mol_sites != 0) > 0:
         print(f'In {np.sum(frac_ambig_mol_sites != 0)} out of {len(alns)} MSAs '
               f'{np.round((np.sum(frac_ambig_mol_sites) / len(frac_ambig_mol_sites)) * 100, 2)}% sites '
               f'include ambiguous letters.')
-=======
-    if len(removed) > 0:
-        print(f'In {len(removed)} out of {len(alns)} MSAs '
-              f'{np.round((np.sum(removed) / len(removed)) * 100, 2)}% sites '
-              f'were removed.')
->>>>>>> 8f1ff4af
 
     n_seqs = np.asarray(get_n_seqs_per_msa(alns))  # msa rows
     n_sites = np.asarray(get_n_sites_per_msa(alns))  # msa columns
@@ -298,13 +273,6 @@
             n_sites = n_sites[:n_alns]
             alns = alns[:n_alns]
 
-<<<<<<< HEAD
-=======
-    # replace ambiguous nucleotides/AAs
-    # alns = [replace_ambig_chars(','.join(aln), molecule_type).split(',')
-    #         for aln in alns]
-
->>>>>>> 8f1ff4af
     print(f'\n{len(alns)} MSAs loaded from {fasta_dir}\n')
 
     if len(alns) > 0:
